mod args;
mod balance;
mod benchmark;
mod busses;
mod claim;
mod close;
mod config;
mod cu_limits;
#[cfg(feature = "admin")]
mod initialize;
mod mine;
mod open;
mod rewards;
mod send_and_confirm;
mod stake;
<<<<<<< HEAD
#[cfg(feature = "admin")]
mod update_admin;
mod upgrade;
=======
>>>>>>> 699d8ee2
mod utils;

use std::sync::Arc;

use args::*;
use clap::{command, Parser, Subcommand};
use solana_client::nonblocking::rpc_client::RpcClient;
use solana_sdk::{
    commitment_config::CommitmentConfig,
    signature::{read_keypair_file, Keypair},
};

struct Miner {
    pub keypair_filepath: Option<String>,
    pub priority_fee: u64,
    pub rpc_client: Arc<RpcClient>,
}

#[derive(Subcommand, Debug)]
enum Commands {
    #[command(about = "Fetch an account balance")]
    Balance(BalanceArgs),

    #[command(about = "Benchmark your hashpower")]
    Benchmark(BenchmarkArgs),

    #[command(about = "Fetch the bus account balances")]
    Busses(BussesArgs),

    #[command(about = "Claim your mining rewards")]
    Claim(ClaimArgs),

    #[command(about = "Close your account to recover rent")]
    Close(CloseArgs),

    #[command(about = "Fetch the program config")]
    Config(ConfigArgs),

    #[command(about = "Start mining")]
    Mine(MineArgs),

    #[command(about = "Fetch the current reward rate for each difficulty level")]
    Rewards(RewardsArgs),

    #[command(about = "Stake to earn a rewards multiplier")]
    Stake(StakeArgs),

    #[command(about = "Upgrade your v1 Ore to v2")]
    Upgrade(UpgradeArgs),

    #[cfg(feature = "admin")]
    #[command(about = "Initialize the program")]
    Initialize(InitializeArgs),
}

#[derive(Parser, Debug)]
#[command(about, version)]
struct Args {
    #[arg(
        long,
        value_name = "NETWORK_URL",
        help = "Network address of your RPC provider",
        global = true
    )]
    rpc: Option<String>,

    #[clap(
        global = true,
        short = 'C',
        long = "config",
        id = "PATH",
        help = "Filepath to config file."
    )]
    config_file: Option<String>,

    #[arg(
        long,
        value_name = "KEYPAIR_FILEPATH",
        help = "Filepath to keypair to use",
        global = true
    )]
    keypair: Option<String>,

    #[arg(
        long,
        value_name = "MICROLAMPORTS",
        help = "Number of microlamports to pay as priority fee per transaction",
        default_value = "0",
        global = true
    )]
    priority_fee: u64,

    #[command(subcommand)]
    command: Commands,
}

#[tokio::main]
async fn main() {
    let args = Args::parse();

    // Load the config file from custom path, the default path, or use default config values
    let cli_config = if let Some(config_file) = &args.config_file {
        solana_cli_config::Config::load(config_file).unwrap_or_else(|_| {
            eprintln!("error: Could not find config file `{}`", config_file);
            std::process::exit(1);
        })
    } else if let Some(config_file) = &*solana_cli_config::CONFIG_FILE {
        solana_cli_config::Config::load(config_file).unwrap_or_default()
    } else {
        solana_cli_config::Config::default()
    };

    // Initialize miner.
    let cluster = args.rpc.unwrap_or(cli_config.json_rpc_url);
    let default_keypair = args.keypair.unwrap_or(cli_config.keypair_path);
    let rpc_client = RpcClient::new_with_commitment(cluster, CommitmentConfig::confirmed());

    let miner = Arc::new(Miner::new(
        Arc::new(rpc_client),
        args.priority_fee,
        Some(default_keypair),
    ));

    // Execute user command.
    match args.command {
        Commands::Balance(args) => {
            miner.balance(args).await;
        }
        Commands::Benchmark(args) => {
            miner.benchmark(args).await;
        }
        Commands::Busses(_) => {
            miner.busses().await;
        }
        Commands::Claim(args) => {
            miner.claim(args).await;
        }
        Commands::Close(_) => {
            miner.close().await;
        }
        Commands::Config(_) => {
            miner.config().await;
        }
        Commands::Mine(args) => {
            miner.mine(args).await;
        }
        Commands::Rewards(_) => {
            miner.rewards().await;
        }
        Commands::Stake(args) => {
            miner.stake(args).await;
        }
        Commands::Upgrade(args) => {
            miner.upgrade(args).await;
        }
        #[cfg(feature = "admin")]
        Commands::Initialize(_) => {
            miner.initialize().await;
        }
    }
}

impl Miner {
    pub fn new(
        rpc_client: Arc<RpcClient>,
        priority_fee: u64,
        keypair_filepath: Option<String>,
    ) -> Self {
        Self {
            rpc_client,
            keypair_filepath,
            priority_fee,
        }
    }

    pub fn signer(&self) -> Keypair {
        match self.keypair_filepath.clone() {
            Some(filepath) => read_keypair_file(filepath.clone())
                .expect(format!("No keypair found at {}", filepath).as_str()),
            None => panic!("No keypair provided"),
        }
    }
}<|MERGE_RESOLUTION|>--- conflicted
+++ resolved
@@ -13,12 +13,7 @@
 mod rewards;
 mod send_and_confirm;
 mod stake;
-<<<<<<< HEAD
-#[cfg(feature = "admin")]
-mod update_admin;
 mod upgrade;
-=======
->>>>>>> 699d8ee2
 mod utils;
 
 use std::sync::Arc;
